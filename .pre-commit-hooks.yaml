---
# This file tells https://pre-commit.com/
# which hooks are provided by this repo
# for use by other git repos.

- id: clang-format
  name: clang-format
  entry: clang-format-hook
  description: Formats C/CPP code
  files: \.(c|cc|cxx|cpp|h|hpp|hxx|m)$
  language: python
- id: clang-tidy
  name: clang-tidy
  entry: clang-tidy-hook
  description: Find warnings/errors in C/CPP code
  files: \.(c|cc|cxx|cpp|h|hpp|hxx|m)$
  language: python
- id: oclint
  name: oclint
  entry: oclint-hook
  description: Find warnings/errors in C/CPP code
  files: \.(c|cc|cxx|cpp|h|hpp|hxx|m)$
  language: python
- id: uncrustify
  name: uncrustify
  entry: uncrustify-hook
  description: Formats C/CPP code
  files: \.(c|cc|cxx|cpp|h|hpp|hxx|m)$
  language: python
- id: cppcheck
  name: cppcheck
  entry: cppcheck-hook
  description: Find warnings/errors in C/CPP code
  files: \.(c|cc|cxx|cpp|h|hpp|hxx|m)$
  language: python
<<<<<<< HEAD
=======
- id: cpplint
  name: cpplint
  entry: cpplint-hook
  description: Find warnings/errors in C/CPP code
  files: \.(c|cc|cpp|cu|cuh|cxx|h|hh|hpp|hxx)$
  language: python
>>>>>>> 04790098
- id: include-what-you-use
  name: include-what-you-use
  entry: iwyu-hook
  description: Runs Include-What-You-Use in C/CPP code
  files: \.(c|cc|cxx|cpp|cu|h|hpp|hxx)$
  language: python<|MERGE_RESOLUTION|>--- conflicted
+++ resolved
@@ -33,15 +33,12 @@
   description: Find warnings/errors in C/CPP code
   files: \.(c|cc|cxx|cpp|h|hpp|hxx|m)$
   language: python
-<<<<<<< HEAD
-=======
 - id: cpplint
   name: cpplint
   entry: cpplint-hook
   description: Find warnings/errors in C/CPP code
   files: \.(c|cc|cpp|cu|cuh|cxx|h|hh|hpp|hxx)$
   language: python
->>>>>>> 04790098
 - id: include-what-you-use
   name: include-what-you-use
   entry: iwyu-hook
