[metadata]
name = CLinters
version = 1.3.0
description = pre-commit hooks for C linters
long_description = file: README.md
long_description_content_type = text/markdown
url = https://github.com/pocc/pre-commit-hooks
author = Ross Jacobs
author_email = rj@swit.sh
license = Apache2
license_file = LICENSE
classifiers =
    License :: OSI Approved :: Apache Software License
    Programming Language :: Python :: 3
    Programming Language :: Python :: 3 :: Only
    Programming Language :: Python :: 3.6
    Programming Language :: Python :: 3.7
    Programming Language :: Python :: 3.8

[options]
packages = find:
# Follows pre-commit minimums
python_requires = >=3.6.1

[options.entry_points]
console_scripts =
    clang-format-hook = hooks.clang_format:main
    clang-tidy-hook = hooks.clang_tidy:main
    oclint-hook = hooks.oclint:main
    uncrustify-hook = hooks.uncrustify:main
    cppcheck-hook = hooks.cppcheck:main
<<<<<<< HEAD
=======
    cpplint-hook = hooks.cpplint:main
>>>>>>> 04790098
    include-what-you-use-hook = hooks.include_what_you_use:main

[options.packages.find]
exclude =
    tests*

[bdist_wheel]
universal = True

[coverage:run]

[mypy]
check_untyped_defs = true
disallow_any_generics = true
disallow_incomplete_defs = true
disallow_untyped_defs = true
no_implicit_optional = true<|MERGE_RESOLUTION|>--- conflicted
+++ resolved
@@ -29,10 +29,7 @@
     oclint-hook = hooks.oclint:main
     uncrustify-hook = hooks.uncrustify:main
     cppcheck-hook = hooks.cppcheck:main
-<<<<<<< HEAD
-=======
     cpplint-hook = hooks.cpplint:main
->>>>>>> 04790098
     include-what-you-use-hook = hooks.include_what_you_use:main
 
 [options.packages.find]
